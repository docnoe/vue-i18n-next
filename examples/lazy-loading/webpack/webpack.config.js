--- conflicted
+++ resolved
@@ -70,10 +70,6 @@
     stats: 'minimal',
     contentBase: __dirname,
     overlay: true,
-<<<<<<< HEAD
-    historyApiFallback: true  // 404s will fallback to /index.html
-=======
     historyApiFallback: true // 404s will fallback to /index.html
->>>>>>> 09776ef6
   }
 })