<template>
  <nav>
    <div class="navigation">
      <router-link :to="{ name: 'home', params: { locale } }">
        {{ t('navigations.home') }}
      </router-link>
      |
      <router-link :to="{ name: 'about', params: { locale } }">
        {{ t('navigations.about') }}
      </router-link>
    </div>
    <form class="language">
      <label>{{ t('labels.language') }}</label>
      <select v-model="currentLocale">
        <option
          v-for="optionLocale in supportLocales"
          :key="optionLocale"
          :value="optionLocale"
        >
          {{ optionLocale }}
        </option>
      </select>
    </form>
  </nav>
  <router-view />
</template>

<script>
import { defineComponent, watch, ref } from 'vue'
import { useRouter } from 'vue-router'
import { useI18n } from 'vue-i18n'
import { SUPPORT_LOCALES } from './i18n'

export default defineComponent({
  name: 'App',
  setup() {
    const router = useRouter()
    const { t, locale } = useI18n({ useScope: 'global' })

    /**
     * select locale value for language select form
     *
     * If you use the vue-i18n composer `locale` property directly, it will be re-rendering component when this property is changed,
     * before dynamic import was used to asynchronously load and apply locale messages
     * To avoid this, use the anoter locale reactive value.
     */
    const currentLocale = ref(locale.value)

    // sync to switch locale from router locale path
    watch(router.currentRoute, route => {
      currentLocale.value = route.params.locale
    })

    /**
     * when change the locale, go to locale route
     *
     * when the changes are detected, load the locale message and set the language via vue-router navigation guard.
     * change the vue-i18n locale too.
     */
    watch(currentLocale, val => {
      router.push({
<<<<<<< HEAD
        name: router.currentRoute._rawValue.name,
=======
        name: router.currentRoute.value.name,
>>>>>>> 09776ef6
        params: { locale: val }
      })
    })

    return { t, locale, currentLocale, supportLocales: SUPPORT_LOCALES }
  }
})
</script>

<style scoped>
nav {
  display: inline-flex;
}
.navigation {
  margin-right: 1rem;
}
.language label {
  margin-right: 1rem;
}
</style><|MERGE_RESOLUTION|>--- conflicted
+++ resolved
@@ -59,11 +59,7 @@
      */
     watch(currentLocale, val => {
       router.push({
-<<<<<<< HEAD
-        name: router.currentRoute._rawValue.name,
-=======
         name: router.currentRoute.value.name,
->>>>>>> 09776ef6
         params: { locale: val }
       })
     })
