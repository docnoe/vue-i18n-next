import {
  inject,
  onMounted,
  onUnmounted,
  InjectionKey,
  getCurrentInstance,
  ComponentInternalInstance,
  ComponentOptions,
  App
} from 'vue'
import { Composer, ComposerOptions, createComposer } from './composer'
import { createVueI18n, VueI18n, VueI18nOptions } from './legacy'
import { apply } from './plugin'
import { defineMixin } from './mixin'
import { isEmptyObject } from './utils'

/**
 * I18n Options
 *
 * @remarks
 * `I18nOptions` is inherited {@link ComposerOptions} and {@link VueI18nOptions}, so you can specify these options.
 *
 */
export type I18nOptions = {
  /**
   * Whether vue-i18n legacy API use on your Vue App.
   * @defaultValue `false`
   */
  legacy?: boolean
} & (ComposerOptions | VueI18nOptions)

/**
 * I18n API mode
 */
export type I18nMode = 'legacy' | 'composable'

/**
 * I18n interface
 */
export type I18n = {
  readonly mode: I18nMode
  install(app: App, ...options: unknown[]): void
}

/**
 * I18n interface for internal usage
 * @internal
 */
export type I18nInternal = {
  readonly _global: Composer
  _getComposer(instance: ComponentInternalInstance): Composer | null
  _setComposer(instance: ComponentInternalInstance, composer: Composer): void
  _deleteComposer(instance: ComponentInternalInstance): void
  _getLegacy(instance: ComponentInternalInstance): VueI18n | null
  _setLegacy(instance: ComponentInternalInstance, legacy: VueI18n): void
  _deleteLegacy(instance: ComponentInternalInstance): void
}

/**
 * I18n Scope
 */
export type I18nScope = 'local' | 'parent' | 'global'

/**
 * `useI18n` options
 *
 *  @remarks
 * `UseI18nOptions` is inherited {@link ComposerOptions}, so you can specify these options.
 */
export type UseI18nOptions = {
  useScope?: I18nScope // default 'global'
} & ComposerOptions

/**
 * I18n instance injectin key
 * @internal
 */
export const I18nSymbol: InjectionKey<I18n & I18nInternal> = Symbol.for(
  'vue-i18n'
)

/**
 * I18n factory function
 *
 * @param options - see the {@link I18nOptions}
 * @returns {@link I18n} object
 *
 * @remarks
 * When you use Composable API, you need to specify options of {@link ComposerOptions}.
 * When you use Legacy API, you need toto specify options of {@link VueI18nOptions} and `legacy: true`.
 *
 * @example
 * case: for Composable API
 * ```js
 * import { createApp } from 'vue'
 * import { createI18n, useI18n } from 'vue-i18n'
 *
 * // call with I18n option
 * const i18n = createI18n({
 *   locale: 'ja',
 *   messages: {
 *     en: { ... },
 *     ja: { ... }
 *   }
 * })
 *
 * const App = {
 *   setup() {
 *     // ...
 *     const { t } = useI18n({ ... })
 *     return { ... , t }
 *   }
 * }
 *
 * const app = createApp(App)
 *
 * // install!
 * app.use(i18n)
 * app.mount('#app')
 * ```
 *
 * @example
 * case: for Legacy API
 * ```js
 * import { createApp } from 'vue'
 * import { createI18n } from 'vue-i18n'
 *
 * // call with I18n option
 * const i18n = createI18n({
 *   legacy: true, // you must specify 'lagacy: true' option
 *   locale: 'ja',
 *   messages: {
 *     en: { ... },
 *     ja: { ... }
 *   }
 * })
 *
 * const App = {
 *   // ...
 * }
 *
 * const app = createApp(App)
 *
 * // install!
 * app.use(i18n)
 * app.mount('#app')
 * ```
 */
export function createI18n(options: I18nOptions = {}): I18n {
  const __legacyMode = !!options.legacy
  const __composers = new Map<ComponentInternalInstance, Composer>()
  const __legaceis = new Map<ComponentInternalInstance, VueI18n>()
  const __global = __legacyMode
    ? createVueI18n(options)
    : createComposer(options)

  const i18n = {
    // mode
    get mode(): I18nMode {
      return __legacyMode ? 'legacy' : 'composable'
    },
    install(app: App, ...options: unknown[]): void {
      apply(app, i18n, ...options)
      if (__legacyMode) {
        app.mixin(
          defineMixin(
            __global as VueI18n,
            (__global as VueI18n).__composer,
            i18n
          )
        )
      }
    },
    get _global(): Composer {
      return __legacyMode
        ? (__global as VueI18n).__composer
        : (__global as Composer)
    },
    _getComposer(instance: ComponentInternalInstance): Composer | null {
      return __composers.get(instance) || null
    },
    _setComposer(
      instance: ComponentInternalInstance,
      composer: Composer
    ): void {
      __composers.set(instance, composer)
    },
    _deleteComposer(instance: ComponentInternalInstance): void {
      __composers.delete(instance)
    },
    _getLegacy(instance: ComponentInternalInstance): VueI18n | null {
      return __legaceis.get(instance) || null
    },
    _setLegacy(instance: ComponentInternalInstance, legacy: VueI18n): void {
      __legaceis.set(instance, legacy)
    },
    _deleteLegacy(instance: ComponentInternalInstance): void {
      __legaceis.delete(instance)
    }
  }

  return i18n
}

/**
 * Use Composable API starting function
 *
 * @param options - See {@link UseI18nOptions}
 * @returns {@link Composer} object
 *
 * @remarks
 * This function is mainly used by `setup`.
 * If options are specified, Composer object is created for each component and you can be localized on the component.
 * If options are not specified, you can be localized using the global Composer.
 *
 * @example
 * case: Component resource base localization
 * ```html
 * <template>
 *   <form>
 *     <label>{{ t('language') }}</label>
 *     <select v-model="locale">
 *       <option value="en">en</option>
 *       <option value="ja">ja</option>
 *     </select>
 *   </form>
 *   <p>message: {{ t('hello') }}</p>
 * </template>
 *
 * <script>
 * import { useI18n } from 'vue-i18n'
 *
 * export default {
 *  setup() {
 *    const { t, locale } = useI18n({
 *      locale: 'ja',
 *      messages: {
 *        en: { ... },
 *        ja: { ... }
 *      }
 *    })
 *    // Something to do ...
 *
 *    return { ..., t, locale }
 *  }
 * }
 * </script>
 * ```
 */
export function useI18n(options: UseI18nOptions = {}): Composer {
  const i18n = inject(I18nSymbol)
  // TODO: should be error
  if (!i18n) {
    throw new Error('TODO')
  }

  const global = i18n._global

  let emptyOption = false
  // prettier-ignore
  const scope: I18nScope = (emptyOption = isEmptyObject(options)) // eslint-disable-line no-cond-assign
    ? 'global'
    : !options.useScope
      ? 'local'
      : options.useScope

  if (emptyOption) {
    return global
  }

  // TODO: should be unexpected error (vue runtime error!)
  const instance = getCurrentInstance()
  if (instance == null) {
    throw new Error('TODO')
  }

  if (scope === 'parent') {
    let composer = getComposer(i18n, instance)
    if (composer == null) {
      // TODO: warning!
      composer = global
    }
    return composer
  } else if (scope === 'global') {
    return global
  }

  // scope 'local' case
  if (i18n.mode === 'legacy') {
    // TODO:
    throw new Error('TODO')
  }

  let composer = i18n._getComposer(instance)
  if (composer == null) {
    const type = instance.type as ComponentOptions
    if (type.__i18n) {
      options.__i18n = type.__i18n
    }

    if (global) {
      options.__root = global
    }

    composer = createComposer(options)
    setupLifeCycle(i18n, instance, composer)

    i18n._setComposer(instance, composer)
  }

  return composer
}

function getComposer(
  i18n: I18n & I18nInternal,
  target: ComponentInternalInstance
): Composer | null {
  let composer: Composer | null = null
  const root = target.root
  let current: ComponentInternalInstance | null = target.parent
  while (current != null) {
    if (i18n.mode === 'composable') {
      composer = i18n._getComposer(current)
    } else {
      const vueI18n = i18n._getLegacy(current)
      if (vueI18n != null) {
        composer = vueI18n.__composer
      }
    }
    if (composer != null) {
      break
    }
    if (root === current) {
      break
    }
    current = current.parent
  }
  return composer
}

function setupLifeCycle(
  i18n: I18nInternal,
  target: ComponentInternalInstance,
  composer: Composer
): void {
  onMounted(() => {
    // inject composer instance to DOM for intlify-devtools
    if (target.proxy) {
      target.proxy.$el.__intlify__ = composer
    }
  }, target)

  onUnmounted(() => {
    // remove composer instance from DOM for intlify-devtools
<<<<<<< HEAD
    const instance = getCurrentInstance()
    if (instance) {
      if (instance.proxy && instance.proxy.$el.__intlify__) {
        delete instance.proxy.$el.__intlify__
      }
=======
    if (target.proxy && target.proxy.$el.__intlify__) {
      delete target.proxy.$el.__intlify__
>>>>>>> bd2302c4
    }
    i18n._deleteComposer(target)
  }, target)
}<|MERGE_RESOLUTION|>--- conflicted
+++ resolved
@@ -352,16 +352,8 @@
 
   onUnmounted(() => {
     // remove composer instance from DOM for intlify-devtools
-<<<<<<< HEAD
-    const instance = getCurrentInstance()
-    if (instance) {
-      if (instance.proxy && instance.proxy.$el.__intlify__) {
-        delete instance.proxy.$el.__intlify__
-      }
-=======
     if (target.proxy && target.proxy.$el.__intlify__) {
       delete target.proxy.$el.__intlify__
->>>>>>> bd2302c4
     }
     i18n._deleteComposer(target)
   }, target)
