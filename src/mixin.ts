--- conflicted
+++ resolved
@@ -64,15 +64,12 @@
     },
 
     beforeDestroy() {
-<<<<<<< HEAD
-=======
       const instance = getCurrentInstance()
       if (!instance) {
         // TODO:
         throw new Error('TODO')
       }
 
->>>>>>> bd2302c4
       delete this.$el.__intlify__
 
       delete this.$t
