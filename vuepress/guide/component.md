--- conflicted
+++ resolved
@@ -91,11 +91,7 @@
 
 You can use `sharedMessages` options of `i18n`.
 
-<<<<<<< HEAD
-Common Locale Message example:
-=======
 Common Locale Messages example:
->>>>>>> 51c365d6
 ```js
 export default {
   en: {
